'''
Licensed to the Apache Software Foundation (ASF) under one
or more contributor license agreements.  See the NOTICE file
distributed with this work for additional information
regarding copyright ownership.  The ASF licenses this file
to you under the Apache License, Version 2.0 (the
"License"); you may not use this file except in compliance
with the License.  You may obtain a copy of the License at

http://www.apache.org/licenses/LICENSE-2.0

Unless required by applicable law or agreed to in writing,
software distributed under the License is distributed on an
"AS IS" BASIS, WITHOUT WARRANTIES OR CONDITIONS OF ANY
KIND, either express or implied.  See the License for the
specific language governing permissions and limitations
under the License.
'''

<<<<<<< HEAD
from .graph_traversal import GraphTraversal
from .graph_traversal import GraphTraversalSource
from .graph_traversal import __
from .groovy_translator import GroovyTranslator
from .jython_translator import JythonTranslator
from .traversal import Barrier
from .traversal import Bytecode
from .traversal import Cardinality
from .traversal import Column
from .traversal import Direction
from .traversal import Operator
from .traversal import Order
from .traversal import P
from .traversal import Pop
from .traversal import Scope
from .traversal import T
from .traversal import Traversal
=======
from graph_traversal import GraphTraversal
from graph_traversal import GraphTraversalSource
from graph_traversal import __
from graphson import GraphSONWriter
from graphson import serializers
from traversal import Barrier
from traversal import Bytecode
from traversal import Cardinality
from traversal import Column
from traversal import Direction
from traversal import Operator
from traversal import Order
from traversal import P
from traversal import Pop
from traversal import Scope
from traversal import T
from traversal import Traversal
>>>>>>> 4d514e0f

__author__ = 'Marko A. Rodriguez (http://markorodriguez.com)'<|MERGE_RESOLUTION|>--- conflicted
+++ resolved
@@ -17,12 +17,11 @@
 under the License.
 '''
 
-<<<<<<< HEAD
 from .graph_traversal import GraphTraversal
 from .graph_traversal import GraphTraversalSource
 from .graph_traversal import __
-from .groovy_translator import GroovyTranslator
-from .jython_translator import JythonTranslator
+from .graphson import GraphSONWriter
+from .graphson import serializers
 from .traversal import Barrier
 from .traversal import Bytecode
 from .traversal import Cardinality
@@ -35,24 +34,5 @@
 from .traversal import Scope
 from .traversal import T
 from .traversal import Traversal
-=======
-from graph_traversal import GraphTraversal
-from graph_traversal import GraphTraversalSource
-from graph_traversal import __
-from graphson import GraphSONWriter
-from graphson import serializers
-from traversal import Barrier
-from traversal import Bytecode
-from traversal import Cardinality
-from traversal import Column
-from traversal import Direction
-from traversal import Operator
-from traversal import Order
-from traversal import P
-from traversal import Pop
-from traversal import Scope
-from traversal import T
-from traversal import Traversal
->>>>>>> 4d514e0f
 
 __author__ = 'Marko A. Rodriguez (http://markorodriguez.com)'