--- conflicted
+++ resolved
@@ -30,10 +30,8 @@
 import org.apache.tinkerpop.gremlin.process.computer.util.AbstractVertexProgramBuilder;
 import org.apache.tinkerpop.gremlin.process.computer.util.StaticMapReduce;
 import org.apache.tinkerpop.gremlin.process.computer.util.StaticVertexProgram;
-<<<<<<< HEAD
 import org.apache.tinkerpop.gremlin.process.traversal.Operator;
 import org.apache.tinkerpop.gremlin.process.traversal.P;
-import org.apache.tinkerpop.gremlin.process.traversal.Path;
 import org.apache.tinkerpop.gremlin.process.traversal.Traversal;
 import org.apache.tinkerpop.gremlin.process.traversal.Traverser;
 import org.apache.tinkerpop.gremlin.process.traversal.dsl.graph.__;
@@ -43,25 +41,15 @@
 import org.apache.tinkerpop.gremlin.process.traversal.traverser.util.TraverserSet;
 import org.apache.tinkerpop.gremlin.structure.Direction;
 import org.apache.tinkerpop.gremlin.structure.Edge;
-=======
-import org.apache.tinkerpop.gremlin.process.traversal.dsl.graph.__;
-import org.apache.tinkerpop.gremlin.structure.Direction;
-import org.apache.tinkerpop.gremlin.structure.Element;
->>>>>>> 3b8c6289
 import org.apache.tinkerpop.gremlin.structure.Graph;
 import org.apache.tinkerpop.gremlin.structure.Property;
 import org.apache.tinkerpop.gremlin.structure.Vertex;
 import org.apache.tinkerpop.gremlin.structure.VertexProperty;
 import org.apache.tinkerpop.gremlin.structure.util.StringFactory;
 import org.apache.tinkerpop.gremlin.util.iterator.IteratorUtils;
-<<<<<<< HEAD
 import org.javatuples.Pair;
-import org.junit.Ignore;
-=======
->>>>>>> 3b8c6289
 import org.junit.Test;
 
-import java.util.AbstractMap;
 import java.util.ArrayList;
 import java.util.Arrays;
 import java.util.Collections;
@@ -77,17 +65,16 @@
 import java.util.concurrent.ConcurrentSkipListSet;
 import java.util.concurrent.ExecutionException;
 import java.util.concurrent.Future;
-import java.util.concurrent.atomic.AtomicInteger;
 
 import static org.apache.tinkerpop.gremlin.LoadGraphWith.GraphData.GRATEFUL;
 import static org.apache.tinkerpop.gremlin.LoadGraphWith.GraphData.MODERN;
 import static org.apache.tinkerpop.gremlin.process.traversal.dsl.graph.__.outE;
-import static org.apache.tinkerpop.gremlin.structure.T.id;
 import static org.junit.Assert.assertEquals;
 import static org.junit.Assert.assertFalse;
 import static org.junit.Assert.assertTrue;
 import static org.junit.Assert.fail;
 import static org.junit.Assume.assumeNoException;
+
 
 /**
  * @author Marko A. Rodriguez (http://markorodriguez.com)
@@ -1602,37 +1589,26 @@
 
     /////////////////////////////////////////////
     @Test
+    @LoadGraphWith(MODERN)
     public void shouldSupportMultipleScopes() throws ExecutionException, InterruptedException {
-        Vertex a = graph.addVertex("a");
-        Vertex b = graph.addVertex("b");
-        Vertex c = graph.addVertex("c");
-        a.addEdge("edge", b);
-        b.addEdge("edge", c);
-
-        // Simple graph:
-        // a -> b -> c
-
-        // Execute a traversal program that sends an incoming message of "2" and an outgoing message of "1" from "b"
-        // then each vertex sums any received messages
-        ComputerResult result = graph.compute().program(new MultiScopeVertexProgram()).submit().get();
-
-        // We expect the results to be {a=2, b=0, c=1}. Instead it is {a=3, b=0, c=3}
-        assertEquals((Long) result.graph().traversal().V().hasLabel("a").next().property(MultiScopeVertexProgram.MEMORY_KEY).value(),Long.valueOf(2L));
-        assertEquals((Long) result.graph().traversal().V().hasLabel("b").next().property(MultiScopeVertexProgram.MEMORY_KEY).value(),Long.valueOf(0L));
-        assertEquals((Long) result.graph().traversal().V().hasLabel("c").next().property(MultiScopeVertexProgram.MEMORY_KEY).value(),Long.valueOf(1L));
-    }
-
-    public static class MultiScopeVertexProgram implements VertexProgram<Long> {
+        final ComputerResult result = graph.compute().program(new MultiScopeVertexProgram()).submit().get();
+        assertEquals(result.graph().traversal().V().has("name", "josh").next().property(MultiScopeVertexProgram.MEMORY_KEY).value(), 0L);
+        assertEquals(result.graph().traversal().V().has("name", "lop").next().property(MultiScopeVertexProgram.MEMORY_KEY).value(), 1L);
+        assertEquals(result.graph().traversal().V().has("name", "ripple").next().property(MultiScopeVertexProgram.MEMORY_KEY).value(), 1L);
+        assertEquals(result.graph().traversal().V().has("name", "marko").next().property(MultiScopeVertexProgram.MEMORY_KEY).value(), 2L);
+    }
+
+    public static class MultiScopeVertexProgram extends StaticVertexProgram<Long> {
 
         private final MessageScope.Local<Long> countMessageScopeIn = MessageScope.Local.of(__::inE);
         private final MessageScope.Local<Long> countMessageScopeOut = MessageScope.Local.of(__::outE);
 
         private static final String MEMORY_KEY = "count";
 
-        private static final Set<String> COMPUTE_KEYS = Collections.singleton(MEMORY_KEY);
-
-        @Override
-        public void setup(final Memory memory) {}
+
+        @Override
+        public void setup(final Memory memory) {
+        }
 
         @Override
         public GraphComputer.Persist getPreferredPersist() {
@@ -1640,8 +1616,8 @@
         }
 
         @Override
-        public Set<String> getElementComputeKeys() {
-            return COMPUTE_KEYS;
+        public Set<VertexComputeKey> getVertexComputeKeys() {
+            return Collections.singleton(VertexComputeKey.of(MEMORY_KEY, false));
         }
 
         @Override
@@ -1656,7 +1632,7 @@
         public void execute(Vertex vertex, Messenger<Long> messenger, Memory memory) {
             switch (memory.getIteration()) {
                 case 0:
-                    if (vertex.label().equals("b")) {
+                    if (vertex.value("name").equals("josh")) {
                         messenger.sendMessage(this.countMessageScopeIn, 2L);
                         messenger.sendMessage(this.countMessageScopeOut, 1L);
                     }
@@ -1676,15 +1652,6 @@
         @Override
         public GraphComputer.ResultGraph getPreferredResultGraph() {
             return GraphComputer.ResultGraph.NEW;
-        }
-
-        @Override
-        public MultiScopeVertexProgram clone() {
-            try {
-                return (MultiScopeVertexProgram) super.clone();
-            } catch (final CloneNotSupportedException e) {
-                throw new RuntimeException(e);
-            }
         }
 
     }
